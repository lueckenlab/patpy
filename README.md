# patpy – sample-level analysis framework for single-cell data

<img src="./docs/_static/patpy_logo.png" width="100px">

patpy is a toolbox for single-cell data analysis on sample level.

It provides:
- 👨‍⚕️ Interface to sample representation methods (otherwise known as patient representation)
- 📈 Analysis functions to get the most of your data
- 📊 Metrics for sample representation evaluation

![overview](./docs/_static/patpy_pipeline.png)

# ⚠️ Warning: Development in Progress ⚠️

> **This repository is currently under active development**
> Features and functionalities may change unexpectedly, and some aspects of the project are not yet complete.

---

**Please proceed with caution** and feel free to contribute, but be aware that:

-   The codebase is still evolving.
-   Documentation may be incomplete.
-   Some features may be unstable or subject to change.

If you have any questions or face bugs, feel free to open an [issue](https://github.com/lueckenlab/patpy/issues).

Thank you for your patience and interest. Stay tuned for updates!

---

[![Tests][badge-tests]][link-tests]
[![Documentation][badge-docs]][link-docs]

[badge-tests]: https://img.shields.io/github/actions/workflow/status/lueckenlab/patpy/test.yaml?branch=main
[link-tests]: https://github.com/lueckenlab/patpy/actions/workflows/test.yml
[badge-docs]: https://img.shields.io/readthedocs/patpy

## Getting started

Please refer to the [documentation][link-docs]. In particular, the

-   [API documentation][link-api].

## Installation

You need to have Python 3.9 or newer installed on your system. If you don't have
Python installed, we recommend installing [Mambaforge](https://github.com/conda-forge/miniforge#mambaforge).

There are several alternative options to install patpy:


1. Install the latest release of `patpy` from [`PyPI`](https://pypi.org/project/patpy/):

```bash
pip install patpy
```

2. Install the latest development version:

```bash
pip install git+https://github.com/lueckenlab/patpy.git@main
```

To install specific dependencies for some sample representation tools, use the following command:

```bash
pip install patpy[pilot]
```

All the available dependency groups: `diffusionemd`, `mrvi`, `pilot`, `scpoli`, `wassersteintsne`.

## Release notes

See the [changelog][changelog].

## Contact

For questions and help requests, you can reach out in the [scverse discourse][scverse-discourse].
If you found a bug, please use the [issue tracker][issue-tracker].

## Building docs

1. Install [sphinx](https://www.sphinx-doc.org/en/master/usage/installation.html)

You may need add path to `sphinx-doc` to the `$PATH`

2. Install other `doc` section dependencies from the [pyproject.toml](https://github.com/lueckenlab/patpy/blob/main/pyproject.toml)

3. Build the documentation pages:

```bash
cd docs
make html
```

4. Open `docs/_build/html/index.html`

## Citation

Preprint is coming soon. So far, you can refer to this repository as following:

### APA

Shitov, V. (2024). patpy – sample-level analysis framework for single-cell data (Version 0.10.0) [Computer software]. https://github.com/lueckenlab/patpy/

### BibTeX

```bibtex
@misc{shitov_patpy_2024,
  author = {Shitov, Vladimir},
  title = {patpy – sample-level analysis framework for single-cell data},
  year = {2024},
  url = {https://github.com/lueckenlab/patpy/},
<<<<<<< HEAD
  note = {Version 0.11.2}
=======
  note = {Version 0.11.1}
>>>>>>> 5b5182fa
}
```

[scverse-discourse]: https://discourse.scverse.org/
[issue-tracker]: https://github.com/lueckenlab/patpy/issues
[changelog]: https://patpy.readthedocs.io/en/latest/changelog.html
[link-docs]: https://patpy.readthedocs.io
[link-api]: https://patpy.readthedocs.io/en/latest/api/index.html<|MERGE_RESOLUTION|>--- conflicted
+++ resolved
@@ -113,11 +113,7 @@
   title = {patpy – sample-level analysis framework for single-cell data},
   year = {2024},
   url = {https://github.com/lueckenlab/patpy/},
-<<<<<<< HEAD
   note = {Version 0.11.2}
-=======
-  note = {Version 0.11.1}
->>>>>>> 5b5182fa
 }
 ```
 
