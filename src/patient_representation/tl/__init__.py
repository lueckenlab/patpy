from .basic import (
<<<<<<< HEAD
    MOFA,
=======
>>>>>>> 7224f7e6
    PILOT,
    CellTypePseudobulk,
    CellTypesComposition,
    DiffusionEarthMoverDistance,
    MrVI,
    RandomVector,
    SCPoli,
    TotalPseudobulk,
    WassersteinTSNE,
    correlate_cell_type_expression,
    correlate_composition,
    describe_metadata,
)
from .evaluation import evaluate_representation<|MERGE_RESOLUTION|>--- conflicted
+++ resolved
@@ -1,8 +1,5 @@
 from .basic import (
-<<<<<<< HEAD
     MOFA,
-=======
->>>>>>> 7224f7e6
     PILOT,
     CellTypePseudobulk,
     CellTypesComposition,
