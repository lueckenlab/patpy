import warnings
from collections.abc import Callable

import numpy as np
import pandas as pd
import scanpy as sc
import scipy
import seaborn as sns
from scipy.stats import pearsonr, spearmanr
from statsmodels.stats.multitest import multipletests

from patpy.pp import (
    extract_metadata,
    fill_nan_distances,
    filter_small_samples,
    is_count_data,
    subsample,
)
from patpy.tl._types import _EVALUATION_METHODS

VALID_AGGREGATES = {"mean": np.mean, "median": np.median, "sum": np.sum}

VALID_DISTANCES = {"euclidean", "cosine", "cityblock"}


def valid_aggregate(aggregate: str) -> Callable[[np.ndarray, ...], np.ndarray]:
    """Returns a valid aggregation function or raises an error if invalid

    Parameters
    ----------
    aggregate : str
        Name of aggregation function to use. One of: "mean", "median", "sum"

    Returns
    -------
    Callable
        Numpy aggregation function

    Raises
    ------
    ValueError
        If aggregation function is not supported
    """
    if aggregate not in VALID_AGGREGATES:
        raise ValueError(f"Aggregation function '{aggregate}' is not supported")
    return VALID_AGGREGATES[aggregate]


def valid_distance_metric(dist: str):
    """Returns if the distance metric is valid or raises an error"""
    if dist not in VALID_DISTANCES:
        raise ValueError(f"Distance metric '{dist}' is not supported")
    return dist


def make_matrix_symmetric(matrix):
    """Make a matrix symmetric by averaging it with its transpose.

    Parameters
    ----------
    matrix : np.ndarray or scipy.sparse.spmatrix
        The input matrix to be made symmetric.

    Returns
    -------
    np.ndarray or scipy.sparse.spmatrix
        Symmetric matrix.
    """
    import warnings

    import numpy as np
    import scipy.sparse

    is_sparse = scipy.sparse.issparse(matrix)

    def is_symmetric(mat):
        if is_sparse:
            diff = mat - mat.T
            return np.allclose(diff.data, 0)
        else:
            return np.allclose(mat, mat.T)

    def symmetrize(mat):
        if is_sparse:
            return (mat + mat.T).multiply(0.5)
        else:
            return (mat + mat.T) * 0.5

    if is_symmetric(matrix):
        return matrix
    else:
        warnings.warn(
            "Data matrix is not symmetric. Fixing by symmetrizing.",
            stacklevel=2,
        )
        return symmetrize(matrix)


def create_colormap(df, col, palette="Spectral"):
    """Create a color map for the unique values of the column `col` of data frame `df`"""
    unique_values = df[col].unique()

    colors = sns.color_palette(palette, n_colors=len(unique_values))
    color_map = dict(zip(unique_values, colors, strict=False))
    return df[col].map(color_map)


def describe_metadata(metadata: pd.DataFrame) -> None:
    """Prints the basic information about the metadata and tries to guess column types

    Parameters
    ----------
    metadata : pd.DataFrame
        File with metadata for the samples. Or any pandas data frame you want to describe
    """
    from pandas.api.types import is_numeric_dtype

    n = metadata.shape[0]

    numeric_cols = []
    categorical_cols = []

    for col in metadata.columns:
        n_missing = metadata[col].isna().sum()
        n_unique = len(metadata[col].unique())

        if is_numeric_dtype(metadata[col]) and n_unique > 10:
            numeric_cols.append(col)
        elif n_unique > 1 and n_unique < n // 2:
            categorical_cols.append(col)

        print("Column", col)
        print("Type:", metadata[col].dtype)
        print("Number of missing values:", n_missing, f"({round(100 * n_missing / n, 2)}%)")
        print("Number of unique values:", n_unique)

        if n_unique < 50:
            print("Unique values:", metadata[col].unique())

        print("-" * 25)
        print()

    print("Possibly, numerical columns:", numeric_cols)
    print("Possibly, categorical columns:", categorical_cols)


def phemd(data, labels, n_clusters=8, random_state=42, n_jobs=-1):
    """Compute the PhEMD between distributions. As specified in Chen et al. 2019.

    Source: https://github.com/atong01/MultiscaleEMD/blob/main/comparison/phemd.py

    Args:
        data: 2-D array N x F points by features.
        labels: 2-D array N x M points by distributions.

    Returns
    -------
        distance_matrix: 2-D M x M array with each cell representing the
        distance between each distribution of points.
    """
    import ot
    import phate
    from sklearn.cluster import KMeans
    from sklearn.metrics import pairwise_distances

    phate_op = phate.PHATE(random_state=random_state, n_jobs=n_jobs)
    phate_op.fit(data)
    cluster_op = KMeans(n_clusters, random_state=random_state)
    cluster_ids = cluster_op.fit_predict(phate_op.diff_potential)
    cluster_centers = np.array(
        [
            np.average(
                data[(cluster_ids == c)],
                axis=0,
                weights=labels[cluster_ids == c].sum(axis=1),
            )
            for c in range(n_clusters)
        ]
    )
    # Compute the cluster histograms C x M
    cluster_counts = np.array([labels[(cluster_ids == c)].sum(axis=0) for c in range(n_clusters)])
    cluster_dists = np.ascontiguousarray(pairwise_distances(cluster_centers, metric="euclidean"))

    N, M = labels.shape
    assert data.shape[0] == N
    dists = np.empty((M, M))
    for i in range(M):
        for j in range(i, M):
            weights_a = np.ascontiguousarray(cluster_counts[:, i])
            weights_b = np.ascontiguousarray(cluster_counts[:, j])
            dists[i, j] = dists[j, i] = ot.emd2(weights_a, weights_b, cluster_dists)
    return dists


def calculate_average_without_nans(array, axis=0, return_sample_sizes=True, default_value=0):
    """Calculate average across `axis` in `array`. Consider only numbers, drop NAs

        If all values along the axis are NaN, fill with a default value

    Note that sample size can be different for each value in the resulting array

    Parameters
    ----------
    array : np.ndarray
        Array to calculate average for
    axis : int = 0
        Axis to calculate average across
    return_sample_sizes : bool = True
        If True, return number of NAs for each value in the resulting array

    Returns
    -------
    averages : np.ndarray
        Average across `axis` in `array`

    Examples
    --------
    >>> arr = np.array([
            np.ones(shape=(2, 2)),
            np.ones(shape=(2, 2)) * 3,
            [[5, np.nan],
             [5, np.nan]],
        ])  # arr now contains 3 2x2 matrices
    >>> arr[0, 1, 1] = np.nan
    >>> arr[0, 1, 0] = np.nan
    >>> arr[1, 1, :] = np.nan
    >>> arr  # One layer contains 0 nans, another 1, the next on 2, and the last one 4 (all)
    array([[[ 1.,  1.],
        [nan, nan]],

       [[ 3.,  3.],
        [nan, nan]],

       [[ 5., nan],
        [ 5., nan]]])

    >>> averages, sample_sizes = calculate_average_without_nans(arr, axis=0)
    >>> averages
    array([[ 3.,  2.],
           [ 5., nan]])
    >>> sample_sizes
    array([[3, 2],
           [1, 0]])
    """
    not_empty_values = ~np.isnan(array)
    sample_sizes = not_empty_values.sum(axis=axis)

    # Fill NaNs with the mean of non-NaN values
    mean_values = np.nanmean(array, axis=axis, keepdims=True)

    # Replace remaining NaNs with default_value
    mean_values = np.where(np.isnan(mean_values), default_value, mean_values)

    array_filled = np.where(not_empty_values, array, mean_values)

    averages = np.mean(array_filled, axis=axis)

    if return_sample_sizes:
        return averages, sample_sizes

    return averages


def correlate_composition(meta_adata, expression_adata, sample_key, cell_type_key, target, method="spearman"):
    """
    Correlate cell type composition with a target variable.

    Parameters
    ----------
    meta_adata : AnnData
        AnnData object containing metadata for each sample.
    expression_adata : AnnData
        AnnData object containing gene expression data.
    sample_key : str
        Key in expression_adata.obs for sample identifiers.
    cell_type_key : str
        Key in expression_adata.obs for cell type annotations.
    target : str
        Key in meta_adata.obs for the target variable to correlate with.
    method : str, optional
        Correlation method to use. Either "spearman" (default) or "pearson".

    Returns
    -------
    pd.DataFrame
        DataFrame containing correlation results for each cell type. It contains the following columns:
        - "correlation": Correlation coefficient between cell type proportion and target variable
        - "p_value": Raw p-value for the correlation
        - "p_value_adj": Adjusted p-value after Benjamini-Hochberg correction
        - "-log_p_value_adj": negative logarithm of adjusted p-value
    """
    # Select the correlation function
    if method == "spearman":
        correlation_fun = spearmanr
    elif method == "pearson":
        correlation_fun = pearsonr
    else:
        raise ValueError('Method must be either "spearman" or "pearson"')

    # Calculate cell type composition using patpy tool
    composition = CellGroupComposition(sample_key, cell_type_key)
    composition.prepare_anndata(expression_adata)
    _ = (
        composition.calculate_distance_matrix()
    )  # We don't need distance matrix but this method calculates cell type proportions as well

    cell_type_fractions = composition.sample_representation
    cell_type_fractions = cell_type_fractions.loc[
        meta_adata.obs_names
    ]  # make sure that the order is the same as in input data

    cell_type_corrs = {}

    for cell_type in cell_type_fractions.columns:
        correlation, p_value = correlation_fun(meta_adata.obs[target], cell_type_fractions[cell_type])
        cell_type_corrs[cell_type] = {"correlation": correlation, "p_value": p_value}

    cell_type_corrs = pd.DataFrame(cell_type_corrs).T

    # Perform Benjamini-Hochberg correction
    cell_type_corrs["p_value_adj"] = multipletests(cell_type_corrs["p_value"], method="fdr_bh")[1]

    cell_type_corrs["-log_p_value_adj"] = -np.log(cell_type_corrs["p_value_adj"])

    # Sort the DataFrame by adjusted p-value
    cell_type_corrs = cell_type_corrs.sort_values(["p_value_adj", "correlation"], ascending=[True, False])

    return cell_type_corrs


def correlate_cell_type_expression(
    meta_adata,
    expression_adata,
    sample_key,
    cell_type_key,
    target,
    layer="X",
    min_sample_size=50,
    method="spearman",
    keep_pseudobulks_in_data=True,
):
    """
    Calculate correlation between gene expression and a target variable for each cell type.

    Parameters
    ----------
    meta_adata : AnnData
        AnnData object containing metadata and target variable.
    expression_adata : AnnData
        AnnData object containing gene expression data.
    sample_key : str
        Key in adata.obs for sample information.
    cell_type_key : str
        Key in adata.obs for cell type information.
    target : str
        Column name in meta_adata.obs containing the target variable.
    layer : str
        slot in .obsm or .layers of `expression_adata` to use for getting pseudobulks. Default is "X" to use .X
    min_sample_size : int, optional
        Minimum number of cells required for a sample to be included. Default is 50.
    method : str, optional
        Correlation method to use. Either "spearman" or "pearson". Default is "spearman".
    keep_pseudobulks_in_data : bool, optional
        If True (default), keep cell type pseudobulks in the meta_adata. They will be stored in .obsm slot
        with the name <cell_type>_pseudobulk

    Returns
    -------
    pd.DataFrame
        DataFrame containing correlation results for each cell type and gene. It contains the following columns:
        - cell_type: The cell type
        - gene_name: The gene name
        - correlation: Correlation coefficient between gene expression and target variable
        - p_value: Raw p-value for the correlation
        - n_observations: Number of observations used for the correlation
        - "-log_p_value_adj": negative logarithm of adjusted p-value
    """
    # Select the correlation function
    if method == "spearman":
        correlation_fun = spearmanr
    elif method == "pearson":
        correlation_fun = pearsonr
    else:
        raise ValueError('Method must be either "spearman" or "pearson"')

    if min_sample_size is not None and min_sample_size > 0:
        expression_adata = filter_small_samples(expression_adata, sample_key, min_sample_size)

    cell_type_pseudobulk = GroupedPseudobulk(sample_key, cell_type_key, layer=layer)
    cell_type_pseudobulk.prepare_anndata(expression_adata)
    _ = cell_type_pseudobulk.calculate_distance_matrix()

    expression_correlations = []

    for i, cell_type in enumerate(cell_type_pseudobulk.cell_groups):
        pseudobulks = cell_type_pseudobulk.sample_representation[i]

        if keep_pseudobulks_in_data:
            meta_adata.obsm[f"{cell_type}_pseudobulk"] = pd.DataFrame(
                pseudobulks, index=cell_type_pseudobulk.samples, columns=expression_adata.var_names
            ).loc[meta_adata.obs_names]

        # Get the target values for the samples. Always make sure that the order is the same!
        target_values = meta_adata.obs.loc[cell_type_pseudobulk.samples, target].values

        # Calculate correlation for each gene
        for gene_idx, gene_name in enumerate(
            expression_adata.var_names
        ):  # TODO: potential bug when a layer with different n features is used
            gene_expression = pseudobulks[:, gene_idx]
            correlation, p_value = correlation_fun(gene_expression, target_values, nan_policy="omit")

            # Save the sample size. Nans appear when a cell type in a sample doesn't have any cells
            n_observations = (~np.isnan(gene_expression)).sum()
            expression_correlations.append((cell_type, gene_name, correlation, p_value, n_observations))

    # Convert the results to a DataFrame
    expression_correlation_df = pd.DataFrame(
        expression_correlations, columns=["cell_type", "gene_name", "correlation", "p_value", "n_observations"]
    )

    expression_correlation_df = expression_correlation_df[expression_correlation_df["correlation"].notna()]

    # Calculate adjusted p-values
    expression_correlation_df["p_value_adj"] = multipletests(expression_correlation_df["p_value"], method="fdr_bh")[1]

    expression_correlation_df["-log_p_value_adj"] = -np.log(expression_correlation_df["p_value_adj"])

    # Sort the DataFrame by p-value (ascending) and correlation (descending)
    expression_correlation_df = expression_correlation_df.sort_values(
        ["p_value_adj", "correlation"], ascending=[True, False]
    )

    return expression_correlation_df


class SampleRepresentationMethod:
    """Base class for sample representation methods"""

    DISTANCES_UNS_KEY = "X_method-name_distances"

    def _get_data(self):
        """Extract data from correct layer specified by `self.layer`"""
        if self.adata is None:
            raise RuntimeError("adata is not yet set. Please, run prepare_anndata() method first")

        if self.layer is None or self.layer == "X":
            # Assuming, data is stored in .X
            warnings.warn("Using data from adata.X", stacklevel=1)
            return self.adata.X

        elif self.adata.obsm and self.layer in self.adata.obsm:
            warnings.warn(f"Using data from key {self.layer} of adata.obsm", stacklevel=1)
            return self.adata.obsm[self.layer]

        elif self.adata.layers and self.layer in self.adata.layers:
            warnings.warn(f"Using data from key {self.layer} of adata.layers", stacklevel=1)
            return self.adata.layers[self.layer]

        else:
            raise ValueError(f"Cannot find layer {self.layer} in adata. Please make sure it is specified correctly")

    def _move_layer_to_X(self) -> sc.AnnData:
        """Some models require data to be stored in `adata.X`. This method moves `self.layer` to `.X`"""
        if self.layer == "X" or self.layer is None:
            # The data is already in correct slot
            return self.adata

        # getting only those layers with the same shape of the new X matrix from adata.layers[self.layer] to be copied in the new anndata below
        filtered_layers = {
            key: np.copy(layer)
            for key, layer in self.adata.layers.items()
            if key != self.layer and layer.shape == self.adata.layers[self.layer].shape
        }
        # Copy everything except from .var* to new adata, with correct layer in X
        new_adata = sc.AnnData(
            X=self._get_data(),
            obs=self.adata.obs,
            obsm=self.adata.obsm,
            layers=filtered_layers,
            uns=self.adata.uns,
            obsp=self.adata.obsp,
        )
        new_adata.obsm["X_old"] = self.adata.X

        return new_adata

    def _extract_metadata(self, columns) -> pd.DataFrame:
        """Return dataframe with requested `columns` in the correct rows order"""
        return extract_metadata(self.adata, self.sample_key, columns, samples=self.samples)

    def __init__(self, sample_key, cell_group_key, layer=None, seed=67):
        """Initialize the model

        Parameters
        ----------
        sample_key : str
            Column in .obs containing sample IDs
        cell_group_key : str
            Column in .obs containing cell group key (for example, cell type)
        layer : Optional[str] = None
            What to use as data in a model. If None or "X", `adata.X` is used. Otherwise, the corresponding key from `adata.obsm` will be used
        seed : int = 67
            Number to initialize pseudorandom generator
        """
        self.sample_key = sample_key
        self.cell_group_key = cell_group_key
        self.layer = layer
        self.seed = seed

        self.adata = None
        self.samples = None
        self.cell_groups = None
        self.embeddings = {}
        self.samples_adata = None

    # fit-like method: save data and process it
    def prepare_anndata(self, adata):
        """fit-like method: prepare adata for the analysis"""
        self.adata = adata

        self.samples = self.adata.obs[self.sample_key].unique()

        if self.cell_group_key is not None and self.cell_group_key in self.adata.obs:
            self.cell_groups = self.adata.obs[self.cell_group_key].unique()

    def calculate_distance_matrix(self, force: bool = False):
        """Transform-like method: returns samples distances matrix"""
        if self.DISTANCES_UNS_KEY in self.adata.uns and not force:
            return self.adata.uns[self.DISTANCES_UNS_KEY]

    def plot_clustermap(self, metadata_cols=None, figsize=(10, 12), *args, **kwargs):
        """Plot a clusterized heatmap of distances"""
        import scipy.cluster.hierarchy as hc
        import scipy.spatial as sp

        distances = self.calculate_distance_matrix(*args, **kwargs)
        linkage = hc.linkage(sp.distance.squareform(distances), method="average")

        if not metadata_cols:
            return sns.clustermap(distances, row_linkage=linkage, col_linkage=linkage)

        metadata = self._extract_metadata(columns=metadata_cols)

        annotation_colors = {}

        for col in metadata_cols:
            annotation_colors[col] = create_colormap(metadata, col)

        annotation_colors = pd.DataFrame(annotation_colors)

        return sns.clustermap(
            pd.DataFrame(distances, index=annotation_colors.index, columns=annotation_colors.index),
            col_colors=annotation_colors,
            figsize=figsize,
        )

    def embed(self, method="UMAP", n_jobs: int = -1, verbose: bool = False):
        """Convert distances to embedding of the samples

        Parameters
        ----------
        method : str = "TSNE
            Method to use for embedding. Currently, "TSNE" and "MDS" are supported
        n_jobs : int = 1
            Number of threads to use for computation. Use -1 to run on all processors
        verbose : bool = False
            If True, print logging information during the computation

        Returns
        -------
        coordinates : array-like
            Coordinates of samples in the embedding space. 2D for TSNE and MDS
        """
        distances = self.adata.uns[self.DISTANCES_UNS_KEY]
        distances = fill_nan_distances(distances)

        if method == "MDS":
            from sklearn.manifold import MDS

            mds = MDS(
                n_components=2, dissimilarity="precomputed", verbose=verbose, n_jobs=n_jobs, random_state=self.seed
            )
            coordinates = mds.fit_transform(distances)
        elif method == "TSNE":
            from openTSNE import TSNE

            tsne = TSNE(
                n_components=2,
                metric="precomputed",
                neighbors="exact",
                n_jobs=n_jobs,
                random_state=self.seed,
                verbose=verbose,
                initialization="spectral",  # pca doesn't work with precomputed distances
            )
            coordinates = tsne.fit(distances)
        elif method == "UMAP":
            from umap import UMAP

            umap = UMAP(n_components=2, metric="precomputed", random_state=self.seed, verbose=verbose, n_jobs=n_jobs)
            coordinates = umap.fit_transform(distances)

        else:
            raise ValueError(f'Method {method} is not supported, please use one of ["MDS", "TSNE", "UMAP"]')

        self.embeddings[method] = coordinates
        return coordinates

    def to_adata(self, metadata: pd.DataFrame = None, *args, **kwargs):
        """Convert samples data to AnnData object

        Parameters
        ----------
        metadata : Optional[pd.DataFrame] = None
            Metadata about samples to be added to .obs of AnnData object. Should contain samples in index
        *args, **kwargs
            Additional arguments to pass to calculate_distance_matrix method

        Returns
        -------
        samples_adata : AnnData
            AnnData object with samples data
        """
        if (
            self.sample_representation is not None
            and self.sample_representation.ndim == 2
            and self.sample_representation.shape[0] == len(self.samples)
        ):
            representation = self.sample_representation
        else:
            representation = np.array(self.embed())

        self.samples_adata = sc.AnnData(
            X=representation,
            obs=metadata.loc[self.samples] if metadata is not None else None,
            obsm={self.DISTANCES_UNS_KEY: self.calculate_distance_matrix(*args, **kwargs)},
        )

        # Move samples embeddings to .obsm
        for method, embedding in self.embeddings.items():
            self.samples_adata.obsm["X_" + method.lower()] = embedding

        return self.samples_adata

    def plot_embedding(
        self,
        method="UMAP",
        metadata_cols=None,
        continuous_palette="viridis",
        categorical_palette="tab10",
        na_color="lightgray",
        axes=None,
    ):
        """Plot embedding of samples colored by `metadata_cols`"""
        import matplotlib.pyplot as plt

        if method not in self.embeddings:
            self.embed(method=method)

        embedding_df = pd.DataFrame(self.embeddings[method], columns=[f"{method}_0", f"{method}_1"], index=self.samples)

        if metadata_cols is None:
            # Simply plot the embedding
            if axes is None:
                axes = sns.scatterplot(embedding_df, x=f"{method}_0", y=f"{method}_1")
            else:
                sns.scatterplot(embedding_df, x=f"{method}_0", y=f"{method}_1", ax=axes)
        else:
            # Colorize samples by metadata
            metadata_df = self._extract_metadata(columns=metadata_cols)
            embedding_df = pd.concat([embedding_df, metadata_df], axis=1)

            if axes is None:
                _, axes = plt.subplots(
                    nrows=1, ncols=len(metadata_cols), sharey=True, figsize=(len(metadata_cols) * 5, 5)
                )
            else:
                axes = axes.flatten() if isinstance(axes, np.ndarray) else axes

            for i, col in enumerate(metadata_cols):
                n_unique_values = len(np.unique(metadata_df[col]))
                if n_unique_values > 5:
                    palette = continuous_palette
                else:
                    palette = categorical_palette

                # If there is only 1 metadata column, axes is not subscriptable
                ax = axes[i] if len(metadata_cols) > 1 else axes

                # Plot points with missing values in metadata
                sns.scatterplot(
                    embedding_df[metadata_df[col].isna()],
                    x=f"{method}_0",
                    y=f"{method}_1",
                    ax=ax,
                    color=na_color,
                )
                # Plot points with known metadata
                sns.scatterplot(embedding_df, x=f"{method}_0", y=f"{method}_1", hue=col, ax=ax, palette=palette)

        return axes

    def evaluate_representation(
        self,
        target,
        method: _EVALUATION_METHODS = "knn",
        metadata=None,
        num_donors_subset=None,
        proportion_donors_subset=None,
        **parameters,
    ):
        """Evaluate representation of `target` for the given distance matrix

        Parameters
        ----------
        target : "str"
            A sample-level covariate to evaluate representation for
        method : Literal["knn", "distances", "proportions", "silhouette"]
            Method to use for evaluation:

            - knn: predict values of `target` using K-nearest neighbors and evaluate the prediction
            - distances: test if distances between samples are significantly different from the null distribution
            - proportions: test if distribution of `target` differs between groups (e.g. clusters)
            - silhouette: calculate silhouette score for the given distances

        num_donors_subset : int, optional
            Absolute number of donors to include in the evaluation.
        proportion_donors_subset : float, optional
            Proportion of donors to include in the evaluation.
        parameters : dict
            Parameters for the evaluation method. The following parameters are used:

            - knn:
                - n_neighbors: number of neighbors to use for prediction
                - task: type of prediction task. One of "classification", "regression", "ranking". See documentation of `predict_knn` for more information
            - distances:
                - control_level: value of `target` that should be used as a control group
                - normalization_type: type of normalization to use. One of "total", "shift", "var". See documentation of `test_distances_significance` for more information
                - n_bootstraps: number of bootstrap iterations to use
                - trimmed_fraction: fraction of the most extreme values to remove from the distribution
                - compare_by_difference: if True, normalization is defined as difference (as in the original paper). Otherwise, it is defined as a ratio
            - proportions:
                - groups: groups (e.g. cluster numbers) of the observations

        Returns
        -------
        result : dict
            Result of evaluation with the following keys:

            - score: a number evaluating the representation. The higher the better
            - metric: name of the metric used for evaluation
            - n_unique: number of unique values in `target`
            - n_observations: number of observations used for evaluation. Can be different for different targets, even within one dataset (because of NAs)
            - method: name of the method used for evaluation

            There are other optional keys depending on the method used for evaluation.
        """
        from patpy.tl.evaluation import evaluate_representation

        if metadata is None:
            metadata = self._extract_metadata([target])

        return evaluate_representation(
            self.calculate_distance_matrix(),
            metadata[target],
            method,
            num_donors_subset=num_donors_subset,
            proportion_donors_subset=proportion_donors_subset,
            **parameters,
        )

    def predict_metadata(self, target, metadata=None, n_neighbors: int = 3, task="classification"):
        """Predict classes from metadata column `target` for samples using K-Nearest Neighbors classifier

        Parameters
        ----------
        target : str
            Column name from `adata.obs`, which will be used for classification
        metadata : Optional[pd.DataFrame] = None
            Table with metadata about samples. Index should contain samples. If None, `adata.obs` is used
        n_neighbors : int = 3
            Number of neighbors to use for classification
        task : str = "classification"

        Returns
        -------
        y_true : array-like
            True values of `target` from metadata for samples with known values
        y_predicted : array-like
            Predicted values of `target` for samples with known values
        """
        from sklearn.neighbors import KNeighborsClassifier, KNeighborsRegressor

        if metadata is None:
            metadata = self._extract_metadata([target])

        y_true = metadata[target]
        is_class_known = y_true.notna()
        distances = self.calculate_distance_matrix()
        distances = distances[is_class_known][:, is_class_known]  # Drop samples with unknown target

        # Diagonal contains 0s forcing using the same sample for prediction
        # This gives the perfect prediction even for random target (super weird)
        # Filling diagonal with large value removes this leakage
        np.fill_diagonal(distances, distances.max())

        if task == "classification":
            knn = KNeighborsClassifier(n_neighbors=n_neighbors, metric="precomputed", weights="distance")
        elif task == "regression":
            knn = KNeighborsRegressor(n_neighbors=n_neighbors, metric="precomputed", weights="distance")
        else:
            raise ValueError(f'task {task} is not supported, please set one of ["classification", "regression"]')

        knn.fit(distances, y_true[is_class_known])

        return y_true[is_class_known], knn.predict(distances)

    def plot_metadata_distribution(
        self,
        metadata_columns: list[str],
        tasks: list[str],
        method: _EVALUATION_METHODS = "knn",
        embedding: str = "UMAP",
        metadata=None,
        metric_threshold=0.4,
    ):
        """Predict metadata columns, and plot embeddings colorised by metadata values

        Parameters
        ----------
        metadata_columns : list
            List of metadata columns to show
        tasks : list
            Tasks for each metadata column (classification, ranking or regression). Can be one string for all columns.
        method : Literal["knn", "distances", "proportions", "silhouette"]
            Method to use for evaluation. See documentation of `evaluate_representation` for more information
        embedding : str = "UMAP"
            Embedding to use for plotting
        metric_threshold : float = 0.3
            Results with lower values than this metric will not be displayed
        """
        if isinstance(tasks, str):
            tasks = [tasks] * len(metadata_columns)

        result_cols = ("feature", "score", "metric", "n_unique", "n_observations", "method")
        results = []

        for col, task in zip(metadata_columns, tasks, strict=False):
            result = self.evaluate_representation(target=col, method=method, metadata=metadata, task=task)
            results.append(
                (col, result["score"], result["metric"], result["n_unique"], result["n_observations"], result["method"])
            )

        results = pd.DataFrame(results, index=metadata_columns, columns=result_cols)
        results = results.sort_values("score", ascending=False)

        # Plot results from the best to the worst
        for _, row in results.iterrows():
            if row["score"] < metric_threshold:
                break

            col = row["feature"]
            ax = self.plot_embedding(metadata_cols=[col], method=embedding)
            ax.set_title(f"{col}: {round(row['score'], 4)}")
            ax.legend(loc=(1.05, 0))

        return results

    def _get_pseudobulk(
        self,
        aggregation: str,
        fill_value,
        aggregate_cell_types=True,
        sample_key=None,
        cell_group_key=None,
        samples=None,
        cell_groups=None,
    ):
        """
        Generate pseudobulk data by aggregating gene expression data per patient and optionally per cell type.

        Parameters
        ----------
        aggregation : str
            Name of the aggregation function to use (e.g., 'mean', 'median', 'sum').
        fill_value : float
            Value to use for missing data (e.g., np.nan for CellTypePseudobulk and MOFA).
        aggregate_cell_types : bool
            If True, aggregate by both sample and cell type. If False, aggregate only by sample.
        sample_key : str, optional
            Key in `adata.obs` for sample (patient) IDs. Defaults to `self.sample_key`.
        cell_group_key : str, optional
            Key in `adata.obs` for cell groups. Defaults to `self.cell_group_key`.
        samples : list, optional
            List of sample IDs. Defaults to `self.samples`.
        cell_groups : list, optional
            List of cell groups. Defaults to `self.cell_groups`.

        Returns
        -------
        numpy.ndarray or list of numpy.ndarray
            Pseudobulk data, either as a 3D array (for each cell type) or 2D array (for each patient).
        """
        aggregation_func = valid_aggregate(aggregation)

        sample_key = sample_key or self.sample_key
        cell_group_key = cell_group_key or self.cell_group_key
        samples = samples or self.samples
        cell_groups = cell_groups or self.cell_groups

        data = self._get_data()

        if aggregate_cell_types:
            pseudobulk_data = np.zeros(shape=(len(cell_groups), len(samples), data.shape[1]))

            for i, cell_group in enumerate(cell_groups):
                for j, sample in enumerate(samples):
                    cells_data = data[
                        (self.adata.obs[sample_key] == sample) & (self.adata.obs[cell_group_key] == cell_group)
                    ]

                    if cells_data.size == 0:
                        pseudobulk_data[i, j] = fill_value
                    else:
                        pseudobulk_data[i, j] = aggregation_func(cells_data, axis=0)

            return pseudobulk_data
        else:
            pseudobulk_data = np.zeros(shape=(len(samples), data.shape[1]))

            for j, sample in enumerate(samples):
                cells_data = data[self.adata.obs[sample_key] == sample]

                if cells_data.size == 0:
                    pseudobulk_data[j] = fill_value
                else:
                    pseudobulk_data[j] = aggregation_func(cells_data, axis=0)

            return pseudobulk_data


class MrVI(SampleRepresentationMethod):
    """Deep generative modeling for quantifying sample-level heterogeneity in single-cell omics.

    Source: https://www.biorxiv.org/content/10.1101/2022.10.04.510898v2
    """

    DISTANCES_UNS_KEY = "X_mrvi_distances"

    def __init__(
        self,
        sample_key: str,
        cell_group_key: str,
        batch_key: str = None,
        layer=None,
        seed=67,
        max_epochs=400,
        **model_params,
    ):
        super().__init__(sample_key=sample_key, cell_group_key=cell_group_key, layer=layer, seed=seed)

        self.model = None
        self.model_params = model_params
        self.sample_representation = None
        self.max_epochs = max_epochs
        self.batch_key = batch_key

    def prepare_anndata(self, adata):
        """Train MrVI model

        Parameters
        ----------
        adata : AnnData object with raw counts in .X

        Sets
        ----
        model : MrVI model
        """
        from scvi.external import MRVI

        super().prepare_anndata(adata=adata)

        assert is_count_data(self._get_data()), "`layer` must contain count data with integer numbers"

        layer = None if self.layer == "X" else self.layer
        MRVI.setup_anndata(self.adata, sample_key=self.sample_key, layer=layer, batch_key=self.batch_key)

        self.model = MRVI(self.adata, **self.model_params)
        self.model.train(max_epochs=self.max_epochs)

        self.samples = self.model.sample_order

    def calculate_distance_matrix(
        self,
        groupby=None,
        keep_cell=True,
        calculate_representations=False,
        batch_size: int = 32,
        mc_samples: int = 10,
        force: bool = False,
    ):
        """Return sample by sample distances matrix

        Parameters
        ----------
        calculate_representations : bool = False
            If True, calculate representations of samples and cells, otherwise only return distances matrix
        batch_size : int = 1000
            Number of cells in batch when calculating matrix of distances between samples
        mc_samples : int = 10
            Number of Monte Carlo samples to use for computing the local sample representation.
        force : bool = False
            If True, recalculate distances

        Sets
        ----
        adata.obsm["X_mrvi_z"] - latent representation from the layer Z of MrVI
        adata.obsm["X_mrvi_u"] - latent representation from the layer U of MrVI
        adata.uns["X_mrvi_distances"] – matrix of distances between samples according to MrVI representation

        Returns
        -------
        Matrix of distances between samples
        """
        distances = super().calculate_distance_matrix(force=force)

        if distances is not None and not force:
            return distances

        # Make sure that batch size is between 1 and number of cells
        batch_size = int(np.clip(batch_size, 1, len(self.adata)))

        if calculate_representations:
            if "X_mrvi_z" not in self.adata.obsm or force:
                print("Calculating cells representation from layer Z")
                self.adata.obsm["X_mrvi_z"] = self.model.get_latent_representation(give_z=True)
            if "X_mrvi_u" not in self.adata.obsm or force:
                print("Calculating cells representation from layer U")
                self.adata.obsm["X_mrvi_u"] = self.model.get_latent_representation(give_z=False)

            print("Calculating cells representations")
            # This is a tensor of shape (n_cells, n_samples, n_latent_variables)
            cell_sample_representations = self.model.get_local_sample_representation(batch_size=batch_size)

            self.sample_representation = np.zeros(shape=(len(self.samples), cell_sample_representations.shape[2]))

            print("Calculating samples representations")
            # For a sample representation we will take centroid of cells of this sample
            for i, sample in enumerate(self.samples):
                sample_mask = self.adata.obs[self.sample_key] == sample
                self.sample_representation[i] = cell_sample_representations[sample_mask, i].mean(axis=0)

            # Here, we obtain distances between samples in a different way
            # MrVI calculates sample-sample distances per cell and then aggregates them (see below)
            # Here, we first aggregate cells and then calculate sample-sample distances. Note that it produces different results
            print(
                f"Using aggregated cell representation approach, distances are stored in self.adata.uns[{self.DISTANCES_UNS_KEY}_cell_based"
            )
            distances = scipy.spatial.distance.pdist(self.sample_representation)
            distances = scipy.spatial.distance.squareform(distances)
            self.adata.uns[self.DISTANCES_UNS_KEY + "_cell_based"] = distances

        print("Calculating distance matrix between samples")

        # Calculate distances in MrVI recommended way with counterfactuals
        distances = self.model.get_local_sample_distances(
            groupby=groupby, keep_cell=keep_cell, batch_size=batch_size, mc_samples=mc_samples
        )

        distances_to_average = distances["cell" if groupby is None else groupby].values
        avg_distances, sample_sizes = calculate_average_without_nans(distances_to_average, axis=0)

        self.adata.uns["mrvi_parameters"] = {
            "batch_size": batch_size,
            "sample_sizes": sample_sizes,
        }

        self.adata.uns[self.DISTANCES_UNS_KEY] = avg_distances

        return self.adata.uns[self.DISTANCES_UNS_KEY]


class WassersteinTSNE(SampleRepresentationMethod):
    """Method based on the matrix of pairwise Wasserstein distances between units.

    Source: https://arxiv.org/abs/2205.07531
    """

    DISTANCES_UNS_KEY = "X_wasserstein_distances"

    def __init__(self, sample_key, cell_group_key, replicate_key, layer="X_scvi", seed=67):
        """Create Wasserstein distances embedding between samples

        Parameters
        ----------
        sample_key : str
            Key in .obs that specifies the samples between which distances are calculated.
            This corresponds to "unit" in the original WassersteinTSNE paper
        replicate_key : str
            Key in .obs that specifies some kind of replicate for the observations of a sample.
            Could be cell types. Corresponds to "sample" in the original WassersteinTSNE paper
        layer : Optional[str]
            Key in .obsm where the data is stored. We recommend using scVI or scANVI embedding
        seed : int = 67
            Number to initialize pseudorandom generator
        """
        super().__init__(sample_key=sample_key, cell_group_key=cell_group_key, layer=layer, seed=seed)

        self.replicate_key = replicate_key

        self.model = None
        self.distances_model = None

    def prepare_anndata(self, adata):
        """Set up Gaussian Wasserstein Distance model"""
        import WassersteinTSNE as WT

        super().prepare_anndata(adata=adata)

        data = pd.DataFrame(self._get_data())
        data.set_index([self.adata.obs[self.sample_key], self.adata.obs[self.replicate_key]], inplace=True)

        self.model = WT.Dataset2Gaussians(data)
        self.distances_model = WT.GaussianWassersteinDistance(self.model)

    def calculate_distance_matrix(self, covariance_weight=0.5, force: bool = False):
        r"""Return sample by sample distances matrix

        Parameters
        ----------
        covariance_weight : float = 0.5
            Float between 0 and 1, which indicates how much the distance between covariances
            influences the distances. Corresponds to a parameter $\\lambda$ in original paper,
            and to papameter `w` in the WassersteinTSNE package
        force : bool = False
            If True, recalculate distances

        Returns
        -------
        Matrix of distances between samples
        """
        is_correct_key_in_uns = (
            "wasserstein_covariance_weight" in self.adata.uns
            and self.adata.uns["wasserstein_covariance_weight"] == covariance_weight
        )
        is_recalculated = force or not is_correct_key_in_uns

        if self.DISTANCES_UNS_KEY in self.adata.uns:
            if is_recalculated:
                warnings.warn(f"Rewriting uns key {self.DISTANCES_UNS_KEY}", stacklevel=1)
            else:
                return self.adata.uns[self.DISTANCES_UNS_KEY]

        distances = self.distances_model.matrix(covariance_weight).values
        self.adata.uns[self.DISTANCES_UNS_KEY] = distances
        self.adata.uns["wasserstein_covariance_weight"] = covariance_weight

        return self.adata.uns[self.DISTANCES_UNS_KEY]

    def plot_clustermap(self, covariance_weight=0.5):
        """Plot clusterized heatmap of samples"""
        return super().clustermap(covariance_weight=covariance_weight)


class PILOT(SampleRepresentationMethod):
    """Optimal transport based method to compute the Wasserstein distance between two single single-cell experiments.

    Source: https://www.biorxiv.org/content/10.1101/2022.12.16.520739v1
    """

    DISTANCES_UNS_KEY = "X_pilot_distances"

    def __init__(
        self,
        sample_key,
        cell_group_key,
        sample_state_col,
        dataset_name="pilot_dataset",
        layer="X_pca",
        seed=67,
    ):
        super().__init__(sample_key=sample_key, cell_group_key=cell_group_key, layer=layer, seed=seed)

        self.sample_state_col = sample_state_col
        self.dataset_name = dataset_name

        self.results_dir = None
        self.pc = None
        self.annotation = None
        self.sample_representation = None

    def calculate_distance_matrix(self, force: bool = False, **pilot_parameters):
        """Calculate matrix of distances between samples

        Parameters
        ----------
        force : bool = False
            If True, recalculate distances
        pilot_parameters : dict
            Parameters to pass to pilot.tl.wasserstein_distance. Possible keys and default values are:
            - metric = 'cosine'
            - regulizer = 0.2
            - normalization = True
            - regularized = 'unreg'
            - reg = 0.1
            - res = 0.01
            - steper = 0.01
            For parameters description, refer to the PILOT documentation

        Returns
        -------
        Matrix of distances between samples
        """
        import pilotpy as pt

        distances = super().calculate_distance_matrix(force=force)

        if distances is not None:
            return distances

        # This runs all the calculations and adds several keys to .uns
        pt.tl.wasserstein_distance(
            self.adata,
            clusters_col=self.cell_group_key,
            sample_col=self.sample_key,
            status=self.sample_state_col,
            emb_matrix=self.layer,
            data_type="scRNA",
            **pilot_parameters,
        )

        # Matrix of cell group proportions for each sample
        self.sample_representation = (
            pd.DataFrame(self.adata.uns["proportions"], index=self.cell_groups).T.loc[self.samples].to_numpy()
        )

        distances = self.adata.uns["EMD_df"].loc[self.samples, self.samples].to_numpy()
        distances = make_matrix_symmetric(distances)

        self.adata.uns[self.DISTANCES_UNS_KEY] = distances
        self.adata.uns["pilot_parameters"] = {
            "sample_key": self.sample_key,
            "cell_group_key": self.cell_group_key,
            **pilot_parameters,
        }
        return distances


class Pseudobulk(SampleRepresentationMethod):
    """A simple baseline, which represents samples as pseudobulk of their gene expression"""

    DISTANCES_UNS_KEY = "X_pseudobulk_distances"

    def __init__(self, sample_key, cell_group_key, layer="X_pca", seed=67):
        super().__init__(sample_key=sample_key, cell_group_key=cell_group_key, layer=layer, seed=seed)

        self.sample_representation = None

    def calculate_distance_matrix(self, force: bool = False, aggregate="mean", dist="euclidean"):
        """Calculate distances between pseudobulk representations of samples"""
        distances = super().calculate_distance_matrix(force=force)

        if distances is not None:
            return distances

        aggregation_func = valid_aggregate(aggregate)
        distance_metric = valid_distance_metric(dist)

        data = self._get_data()

        self.sample_representation = np.zeros(shape=(len(self.samples), data.shape[1]))

        for i, sample in enumerate(self.samples):
            sample_cells = data[self.adata.obs[self.sample_key] == sample, :]
            self.sample_representation[i] = aggregation_func(sample_cells, axis=0)

        distances = scipy.spatial.distance.pdist(self.sample_representation, metric=distance_metric)
        distances = scipy.spatial.distance.squareform(distances)

        self.adata.uns[self.DISTANCES_UNS_KEY] = distances
        self.adata.uns["bulk_parameters"] = {
            "sample_key": self.sample_key,
            "aggregate": aggregate,
            "distance_type": distance_metric,
        }

        return distances


class GroupedPseudobulk(SampleRepresentationMethod):
    """Baseline, where distances between samples are average distances between their cell group pseudobulks"""

    DISTANCES_UNS_KEY = "X_ct_pseudobulk_distances"

    def __init__(self, sample_key, cell_group_key, layer="X_pca", seed=67):
        super().__init__(sample_key=sample_key, cell_group_key=cell_group_key, layer=layer, seed=seed)

        self.sample_representation = None

    def calculate_distance_matrix(self, force: bool = False, aggregate="mean", dist="euclidean"):
        """Calculate distances between samples as average distance between per cell-type pseudobulks"""
        distances = super().calculate_distance_matrix(force=force)

        if distances is not None:
            return distances

        distance_metric = valid_distance_metric(dist)

        self.sample_representation = self._get_pseudobulk(
            aggregation=aggregate, fill_value=np.nan, aggregate_cell_types=True
        )

        # Matrix of distances between samples for each cell group
        distances = np.zeros(shape=(len(self.cell_groups), len(self.samples), len(self.samples)))

        for i, cell_group_embeddings in enumerate(self.sample_representation):
            samples_distances = scipy.spatial.distance.pdist(cell_group_embeddings, metric=distance_metric)
            distances[i] = scipy.spatial.distance.squareform(samples_distances)

        avg_distances, sample_sizes = calculate_average_without_nans(distances, axis=0)

        self.adata.uns[self.DISTANCES_UNS_KEY] = avg_distances
        self.adata.uns["celltypebulk_parameters"] = {
            "sample_key": self.sample_key,
            "cell_group_key": self.cell_group_key,
            "aggregate": aggregate,
            "distance_type": distance_metric,
            "sample_sizes": sample_sizes,
        }

        return avg_distances


class RandomVector(SampleRepresentationMethod):
    """A dummy baseline, which represents samples as random embeddings"""

    DISTANCES_UNS_KEY = "X_random_vector_distances"

    def __init__(self, sample_key, cell_group_key, latent_dim: int = 30, seed=67):
        super().__init__(sample_key=sample_key, cell_group_key=cell_group_key, seed=seed)

        self.latent_dim = latent_dim
        self.sample_representation = None

    def calculate_distance_matrix(self, force: bool = False):
        """Calculate distances between samples represented as random vectors"""
        distances = super().calculate_distance_matrix(force=force)

        if distances is not None:
            return distances

        self.sample_representation = np.random.normal(size=(len(self.samples), self.latent_dim))

        distances = scipy.spatial.distance.pdist(self.sample_representation)
        distances = scipy.spatial.distance.squareform(distances)

        self.adata.uns[self.DISTANCES_UNS_KEY] = distances
        self.adata.uns["random_vec_parameters"] = {
            "sample_key": self.sample_key,
        }

        return distances


class CellGroupComposition(SampleRepresentationMethod):
    """A simple baseline, which represents samples as composition of their cell groups (for example, cell type fractions)"""

    DISTANCES_UNS_KEY = "X_composition"

    def __init__(self, sample_key, cell_group_key, layer=None, seed=67):
        super().__init__(sample_key=sample_key, cell_group_key=cell_group_key, layer=layer, seed=seed)

        self.sample_representation = None

    def calculate_distance_matrix(self, force: bool = False, dist="euclidean"):
        """Calculate distances between samples represented as cell group composition vectors"""
        distances = super().calculate_distance_matrix(force=force)

        if distances is not None:
            return distances

        distance_metric = valid_distance_metric(dist)

        # Calculate proportions of the cell groups for each sample
        self.sample_representation = pd.crosstab(
            self.adata.obs[self.sample_key], self.adata.obs[self.cell_group_key], normalize="index"
        )
        self.sample_representation = self.sample_representation.loc[self.samples]

        distances = scipy.spatial.distance.pdist(self.sample_representation.values, metric=distance_metric)
        distances = scipy.spatial.distance.squareform(distances)

        self.adata.uns[self.DISTANCES_UNS_KEY] = distances
        self.adata.uns["composition_parameters"] = {"sample_key": self.sample_key, "distance_type": distance_metric}

        return distances


class SCPoli(SampleRepresentationMethod):
    """A semi-supervised conditional deep generative model from https://www.biorxiv.org/content/10.1101/2022.11.28.517803v1"""

    early_stopping_kwargs = {
        "early_stopping_metric": "val_prototype_loss",
        "mode": "min",
        "threshold": 0,
        "patience": 20,
        "reduce_lr": True,
        "lr_patience": 13,
        "lr_factor": 0.1,
    }

    DISTANCES_UNS_KEY = "X_scpoli"

    def __init__(
        self,
        sample_key,
        cell_group_key,
        latent_dim=3,
        layer=None,
        seed=67,
        n_epochs: int = 50,
        pretraining_epochs: int = 40,
        eta: float = 5,
    ):
        super().__init__(sample_key=sample_key, cell_group_key=cell_group_key, layer=layer, seed=seed)

        self.latent_dim = latent_dim
        self.model = None
        self.sample_representation = None
        self.n_epochs = n_epochs
        self.pretraining_epochs = pretraining_epochs
        self.eta = eta

    def prepare_anndata(self, adata, optimize_adata=True):
        """Set up scPoli model"""
        from scarches.models.scpoli import scPoli

        super().prepare_anndata(adata=adata)

        self.adata = self._move_layer_to_X()

        if optimize_adata:
            self.adata = sc.AnnData(
                X=self.adata.X,
                obs=self.adata.obs[[self.sample_key, self.cell_group_key]],
                var=pd.DataFrame(index=self.adata.var_names),
            )

        assert is_count_data(self.adata.X), "`layer` must contain count data with integer numbers"

        self.model = scPoli(
            adata=self.adata,
            condition_keys=self.sample_key,
            cell_type_keys=self.cell_group_key,
            embedding_dims=self.latent_dim,
        )

        self.model.train(
            n_epochs=self.n_epochs,
            pretraining_epochs=self.pretraining_epochs,
            early_stopping_kwargs=self.early_stopping_kwargs,
            eta=self.eta,
        )

        self.sample_representation = self.model.get_conditional_embeddings().X

    def calculate_distance_matrix(self, force: bool = False, dist="euclidean"):
        """Calculate distances between scPoli sample embeddings"""
        distances = super().calculate_distance_matrix(force=force)

        if distances is not None:
            return distances

        distance_metric = valid_distance_metric(dist)

        distances = scipy.spatial.distance.pdist(self.sample_representation, metric=distance_metric)
        distances = scipy.spatial.distance.squareform(distances)

        self.adata.uns[self.DISTANCES_UNS_KEY] = distances
        self.adata.uns["scpoli_parameters"] = {
            "sample_key": self.sample_key,
            "cell_group_key": self.cell_group_key,
            "distance_type": distance_metric,
            "latent_dim": self.latent_dim,
            "n_epochs": self.n_epochs,
            "pretraining_epochs": self.pretraining_epochs,
            "eta": self.eta,
        }

        return distances


class PhEMD(SampleRepresentationMethod):
    """Phenotypic Earth Mover's Distance. Source: https://pubmed.ncbi.nlm.nih.gov/31932777/

    Python implementation source: https://github.com/atong01/MultiscaleEMD/blob/main/comparison/phemd.py
    """

    DISTANCES_UNS_KEY = "X_phemd"

    def __init__(self, sample_key, cell_group_key, layer=None, n_clusters: int = 8, seed=67):
        super().__init__(sample_key=sample_key, cell_group_key=cell_group_key, layer=layer, seed=seed)

        self.n_clusters = n_clusters
        self.encoded_labels = None

    def prepare_anndata(
        self,
        adata,
        subset_fraction: float = None,
        subset_n_obs: int = None,
        subset_min_obs_per_sample: int = 500,
    ):
        """Prepare anndata for PhEMD calculation. As computation is very slow, using subset of cells is recommended

        Parameters
        ----------
        adata : AnnData
            Annotated data matrix
        sample_size_threshold : int = 1
        subset_fraction : float = None
            Fraction of cells from each sample to use for PhEMD calculation
        subset_n_obs : int = None
            Number of cells from each sample to use for PhEMD calculation. Ignored if `subset_fraction` is set
        subset_min_obs_per_sample : int = 500
            Minimum number of cells per sample to use for PhEMD calculation
        """
        super().prepare_anndata(adata=adata)

        if subset_fraction is not None or subset_n_obs is not None:
            self.adata = subsample(
                self.adata,
                obs_category_col=self.cell_group_key,
                fraction=subset_fraction,
                n_obs=subset_n_obs,
                min_obs_per_category=subset_min_obs_per_sample,
            )

        # Convert labels to a format required by phemd implementation
        # The labels will be one-hot encoded and divided by the number of samples
        sc_labels_df = pd.get_dummies(self.adata.obs[self.sample_key])
        self.samples = sc_labels_df.columns
        self.encoded_labels = sc_labels_df.to_numpy()
        self.encoded_labels = self.encoded_labels / self.encoded_labels.sum(axis=0)

    def calculate_distance_matrix(self, force: bool = False, n_jobs=-1):
        """Calculate distances between samples"""
        distances = super().calculate_distance_matrix(force=force)

        if distances is not None:
            return distances

        distances = phemd(
            self._get_data(), self.encoded_labels, n_clusters=self.n_clusters, random_state=self.seed, n_jobs=n_jobs
        )

        self.adata.uns["phemd_parameters"] = {
            "sample_key": self.sample_key,
            "cell_group_key": self.cell_group_key,
            "n_clusters": self.n_clusters,
        }
        self.adata.uns[self.DISTANCES_UNS_KEY] = distances

        return distances


class DiffusionEarthMoverDistance(SampleRepresentationMethod):
    """Diffusion Earth Mover's Distance. Source: https://arxiv.org/pdf/2102.12833"""

    DISTANCES_UNS_KEY = "X_diffusion_emd"

    def __init__(self, sample_key, cell_group_key, layer=None, seed=67, n_neighbors: int = 15, n_scales: int = 6):
        super().__init__(sample_key=sample_key, cell_group_key=cell_group_key, layer=layer, seed=seed)

        self.n_neighbors = n_neighbors
        self.n_scales = n_scales
        self.labels = None
        self.model = None
        self.sample_representation = None

    def prepare_anndata(self, adata):
        """Prepare anndata, calculate neighbors and convert labels to distributions as required by DiffusionEMD"""
        from DiffusionEMD import DiffusionCheb

        super().prepare_anndata(adata=adata)

        # Encode labels as one-hot and normalize them per sample
        samples_encoding = pd.get_dummies(self.adata.obs[self.sample_key])
        labels = samples_encoding.to_numpy().astype(int)
        self.labels = labels / labels.sum(axis=0)

        # Make sure that the order is correct
        self.samples = samples_encoding.columns

        sc.pp.neighbors(self.adata, use_rep=self.layer, method="gauss", n_neighbors=self.n_neighbors)

        self.adata.obsp["connectivities"] = make_matrix_symmetric(self.adata.obsp["connectivities"])

        self.model = DiffusionCheb(n_scales=self.n_scales)

    def calculate_distance_matrix(self, force: bool = False):
        """Calculate distances between samples"""
        distances = super().calculate_distance_matrix(force=force)

        if distances is not None:
            return distances

        # Embeddings where the L1 distance approximates the Earth Mover's Distance
        self.sample_representation = self.model.fit_transform(self.adata.obsp["connectivities"], self.labels)
        distances = scipy.spatial.distance.pdist(self.sample_representation, metric="cityblock")
        distances = scipy.spatial.distance.squareform(distances)

        self.adata.uns[self.DISTANCES_UNS_KEY] = distances
        self.adata.uns["diffusion_emd_parameters"] = {
            "sample_key": self.sample_key,
            "cell_group_key": self.cell_group_key,
            "n_neighbors": self.n_neighbors,
            "n_scales": self.n_scales,
        }

        return self.adata.uns[self.DISTANCES_UNS_KEY]


class MOFA(SampleRepresentationMethod):
    """
    Patient representation using MOFA2 model, treating patients as samples with optional cell type views.

    Parameters
    ----------
    sample_key : str
        Column in `.obs` containing sample (patient) IDs.
    cell_group_key : str
        Column in `.obs` containing cell type information.
    layer : Optional[str], default: None
        Layer in AnnData to use for gene expression data. If None, uses `.X`.
    seed : int, default: 67
        Random seed for reproducibility.
    n_factors : int, default: 10
        Number of latent factors to learn.
    aggregate_cell_types : bool, default: True
        If True, treat each cell type as a separate view.
        If False, aggregate gene expression across all cell types into a single view.
    aggregation_mode: str, default: "mean"
        Name of the aggregation function to use (e.g., 'mean', 'median', 'sum')
    scale_views : bool, optional
        Scale each view to unit variance.
    scale_groups : bool, default: False
        Scale each group to unit variance.
    center_groups : bool, default: True
        Center each group.
    use_float32 : bool, default: False
        Use 32-bit floating point precision.
    ard_factors : bool, default: False
        Use Automatic Relevance Determination (ARD) prior on factors.
    ard_weights : bool, default: True
        Use ARD prior on weights.
    spikeslab_weights : bool, default: True
        Use spike-and-slab prior on weights.
    spikeslab_factors : bool, default: False
        Use spike-and-slab prior on factors.
    iterations : int, default: 1000
        Maximum number of training iterations.
    convergence_mode : {'fast', 'medium', 'slow'}, default: 'fast'
        Convergence speed mode.
    startELBO : int, default: 1
        Iteration number to start computing the Evidence Lower Bound (ELBO).
    freqELBO : int, default: 1
        Frequency of ELBO computation after `startELBO`.
    gpu_mode : bool, default: False
        Use GPU for training.
    gpu_device : Optional[int], default: None
        GPU device ID to use.
    verbose : bool, default: False
        Verbose output during training.
    quiet : bool, default: False
        Suppress training output.
    outfile : Optional[str], default: None
        Path to save the trained model.
    save_interrupted : bool, default: False
        Save the model if training is interrupted.

    """

    DISTANCES_UNS_KEY = "X_mofa_distances"

    def __init__(
        self,
        sample_key: str,
        cell_group_key: str,
        layer: str | None = None,
        seed: int = 67,
        n_factors: int = 10,
        aggregate_cell_types: bool = True,
        aggregation_mode: str = "mean",
        scale_views: bool = False,
        scale_groups: bool = False,
        center_groups: bool = True,
        use_float32: bool = False,
        ard_factors: bool = False,
        ard_weights: bool = True,
        spikeslab_weights: bool = True,
        spikeslab_factors: bool = False,
        iterations: int = 1000,
        convergence_mode: str = "fast",
        startELBO: int = 1,
        freqELBO: int = 1,
        gpu_mode: bool = False,
        gpu_device: int | None = None,
        verbose: bool = False,
        quiet: bool = False,
        outfile: str | None = None,
        save_interrupted: bool = False,
    ):
        super().__init__(sample_key=sample_key, cell_group_key=cell_group_key, layer=layer, seed=seed)
        self.n_factors = n_factors
        self.aggregate_cell_types = aggregate_cell_types
        self.model = None
        self.sample_representation = None
        self.views = None  # List of views (cell types) or single view
        self.views_names = None
        self.aggregation_mode = aggregation_mode

        self.data_options = {
            "scale_views": scale_views,
            "scale_groups": scale_groups,
            "center_groups": center_groups,
            "use_float32": use_float32,
        }

        self.model_options = {
            "factors": self.n_factors,
            "ard_factors": ard_factors,
            "ard_weights": ard_weights,
            "spikeslab_weights": spikeslab_weights,
            "spikeslab_factors": spikeslab_factors,
        }

        self.train_options = {
            "iter": iterations,
            "convergence_mode": convergence_mode,
            "startELBO": startELBO,
            "freqELBO": freqELBO,
            "gpu_mode": gpu_mode,
            "gpu_device": gpu_device,
            "seed": self.seed,
            "verbose": verbose,
            "quiet": quiet,
            "outfile": outfile,
            "save_interrupted": save_interrupted,
        }

    def prepare_anndata(self, adata):
        """
        Prepare AnnData for MOFA2, optionally treating cell types as separate views.

        Parameters
        ----------
        adata : AnnData
            Annotated data matrix
        """
        from mofapy2.run.entry_point import entry_point

        super().prepare_anndata(adata=adata)

        if self.aggregate_cell_types:
            # Aggregate by BOTH sample and cell type
            pseudobulk_data = self._get_pseudobulk(
                aggregation=self.aggregation_mode, fill_value=np.nan, aggregate_cell_types=True
            )
            self.views = [[view_matrix] for view_matrix in pseudobulk_data]  # -> multiple  celltype view appraoch
            self.views_names = self.cell_groups
        else:
            # Aggregate ONLY by patient
            pseudobulk_data = self._get_pseudobulk(
                aggregation=self.aggregation_mode, fill_value=np.nan, aggregate_cell_types=False
            )
            self.views = [[pseudobulk_data]]  # -> single view appraoch
            self.views_names = ["aggregated_gene_expression"]

        ent = entry_point()

        ent.set_data_options(**self.data_options)

        ent.set_data_matrix(
            data=self.views,
            samples_names=[self.samples],
            views_names=self.views_names,
            groups_names=[
                "group1"
            ],  # All patients are considered as a single group; no group-specific modeling is needed
        )

        ent.set_model_options(**self.model_options)

        ent.set_train_options(**self.train_options)

        ent.build()
        ent.run()

        self.model = ent.model

    def calculate_distance_matrix(self, force=False, store_weights=False, dist="euclidean"):
        """
        Calculate distances between patients using MOFA2 latent factors.

        Parameters
        ----------
        force : bool = False
            If True, recalculate the distance matrix even if it exists.
        store_weights : bool, default: False
            If True, store the weights (relation of factors to genes) in `self.adata.uns`.

        Returns
        -------
        distances : np.ndarray
            Matrix of distances between patients.
        """
        distances = super().calculate_distance_matrix(force=force)
        if distances is not None:
            return distances

        distance_metric = valid_distance_metric(dist)

        # get factors expectation (latent representations of samples)
        self.sample_representation = self.model.nodes["Z"].getExpectation()  # Shape: (n_patients, n_factors)

        # store weights (relation of factors to genes)
        if store_weights:
            weights = self.model.nodes["W"].getExpectation()
            # weights is a list with one matrix per view
            if self.aggregate_cell_types:
                mofa_weights = {view_name: weights[i] for i, view_name in enumerate(self.views_names)}
            else:
                mofa_weights = weights[0]

        distances = scipy.spatial.distance.pdist(self.sample_representation, metric=distance_metric)
        distances = scipy.spatial.distance.squareform(distances)

        self.adata.uns[self.DISTANCES_UNS_KEY] = distances
        self.adata.uns["mofa_parameters"] = {
            "sample_key": self.sample_key,
            "n_factors": self.n_factors,
            "aggregate_cell_types": self.aggregate_cell_types,
            **self.data_options,
            **self.model_options,
            **self.train_options,
        }
        if store_weights:
            self.adata.uns["mofa_parameters"]["weights"] = mofa_weights

        return distances


class GloScope(SampleRepresentationMethod):
    """A class that loads a file to R using rpy2 and follows the same interface as other SampleRepresentation methods"""

    DISTANCES_UNS_KEY = "X_gloscope_distances"

    def __init__(
        self, sample_key, cell_group_key=None, layer=None, seed=67, dist_mat="KL", dens="KNN", k=25, n_workers=1
    ):
        super().__init__(sample_key=sample_key, cell_group_key=cell_group_key, layer=layer, seed=seed)
        self.dist_mat = dist_mat
        self.dens = dens
        self.k = k
        self.sample_representation = None
        self.n_workers = n_workers

    def prepare_anndata(self, adata):
        """Prepare anndata for GloScope calculation"""
        from rpy2 import robjects
        from rpy2.robjects import numpy2ri, pandas2ri
        from rpy2.robjects.packages import importr

        with (robjects.default_converter + numpy2ri.converter + pandas2ri.converter).context():
            super().prepare_anndata(adata=adata)

        # Load the R packages
        robjects.r("library(GloScope)")
        importr("BiocParallel")

    def calculate_distance_matrix(self, force: bool = False):
        """Calculate distances between samples represented as GloScope embeddings"""
        import rpy2.robjects as robjects
        from rpy2.robjects import numpy2ri, pandas2ri
        from rpy2.robjects.vectors import StrVector

        distances = super().calculate_distance_matrix(force=force)

        if distances is not None:
            return distances

        embedding_df = pd.DataFrame(self._get_data(), index=self.adata.obs_names)

        with (robjects.default_converter + numpy2ri.converter + pandas2ri.converter).context():
            # Assign embedding and sample IDs to R environment
            robjects.globalenv["embedding_df"] = pandas2ri.py2rpy(embedding_df)
            robjects.globalenv["sample_ids"] = StrVector(self.adata.obs[self.sample_key].values)

            print("Calculating GloScope distance matrix")

            # Call GloScope function in R
            robjects.r(
                f"""
            dist_matrix <- gloscope(
                embedding_df,
                sample_ids,
                dens = '{self.dens}',
                dist_mat = '{self.dist_mat}',
                k = {self.k},
                BPPARAM = BiocParallel::MulticoreParam(workers = {self.n_workers}, RNGseed = {self.seed})
            )
            """
            )

            # Retrieve the distance matrix from R environment
            distances = robjects.r("as.data.frame(dist_matrix)")
  
        # Sometimes, gloscope produces small negative distances
        # According to developers, they can be treated as zeros: https://github.com/epurdom/GloScope/issues/3
        distances[distances < 0] = 0
        
        self.sample_representation = distances
        self.samples = list(self.sample_representation.index)

        self.adata.uns[self.DISTANCES_UNS_KEY] = distances.to_numpy()

        return distances.to_numpy()

<<<<<<< HEAD

class GloScope_py(SampleRepresentationMethod):
    def __init__(self, sample_key, cell_group_key=None, layer="X_pca", seed=67, k=25, use_gpu=False):
=======

class GloScope_py(SampleRepresentationMethod):
    """GloScope implementation in Python for CPU and GPU

    Source publication: https://doi.org/10.1186/s13059-024-03398-1
    """

    def __init__(self, sample_key, cell_group_key=None, layer="X_pca", seed=67, k=25, use_gpu=False, n_components=None):
>>>>>>> 5b5182fa
        super().__init__(sample_key=sample_key, cell_group_key=cell_group_key, layer=layer, seed=seed)
        self.k = k
        self.use_gpu = use_gpu
        self.n_components = n_components

        if self.use_gpu:
            self.DISTANCES_UNS_KEY = "X_gloscope_cuml_distances"
        else:
            self.DISTANCES_UNS_KEY = "X_gloscope_pynndescent_distances"
<<<<<<< HEAD

    def prepare_anndata(self, adata):
        super().prepare_anndata(adata)

        # Only keep the first 10 PCA components
        adata.obsm[self.layer] = adata.obsm[self.layer][:, :10]
=======
>>>>>>> 5b5182fa

    @staticmethod
    def kl_divergence(r_i, r_j, m_i, m_j, d) -> float:
        """
        Calculates KL(H_i || H_j) (Kullback-Leibler divergence) based on pre-calculated kNN distances.

        The formula is taken from the paper "Visualizing scRNA-Seq data at population scale with GloScope"
        (https://doi.org/10.1186/s13059-024-03398-1).

        Parameters
        ----------
        r_i : np.ndarray
            k-nearest neighbor distances of samples in H_i from points in H_i itself.
        r_j : np.ndarray
            k-nearest neighbor distances of samples in H_i from points in H_j.
        m_i : int
            Number of samples in H_i.
        m_j : int
            Number of samples in H_j.
        d : int
            Dimensionality of the data.

        Returns
        -------
        float
            The KL divergence KL(H_i || H_j).
        """
        # Logarithm of the ratio of the kNN distances
        log_ratios = np.log(r_j / r_i)

        # Gloscope formula for KL divergence
        kl = (d / m_i) * np.sum(log_ratios) + np.log(m_j / (m_i - 1))

        return kl

    def calculate_distance_matrix_pynndescent(self):
        """
        Calculates the symmetric Kullback-Leibler divergence using approximate kNN distances.

        Parameters
        ----------
        self.adata : AnnData
            The AnnData object stored in the class instance.
        self.sample_key : str
            Column in `.obs` containing sample (patient) IDs.
        self.k: int, default: 25
            Number of nearest neighbors for k-nearest neighbor calculation.
        self.layer : str, default: X_pca
            Key in `.obsm` for the embeddings.
        self.n_components : int, default: None
            Number of embedding components that should be kept.

        Returns
        -------
        pd.DataFrame
            The symmetric Kullback-Leibler distance matrix (samples x samples).
        """
        from itertools import combinations_with_replacement

        import pynndescent
<<<<<<< HEAD

        # Subset AnnData object (one subset per group)
        embedding_dict = {
            s: np.asarray(self.adata.obsm[self.layer][self.adata.obs[self.sample_key] == s]) for s in self.samples
        }
=======
>>>>>>> 5b5182fa

        data = self._get_data()

        # Subset the data if n_components is set
        if self.n_components is not None:
            data = data[:, : self.n_components]

        # Prepare the embedding (one embedding per sample)
        embedding_dict = {s: np.asarray(data[self.adata.obs[self.sample_key] == s]) for s in self.samples}

        # Precompute kNN index for each sample and kNN distances for each samplle within its own sample
        #   --> Index can be used multiple times, which helps with the runtime
        index_dict = {}
        knn_dict = {}

        for sample, embedding in embedding_dict.items():
            index = pynndescent.NNDescent(embedding, n_neighbors=self.k, random_state=42)
            _, dist = index.query(embedding, k=self.k)

            index_dict[sample] = index
            knn_dict[sample] = dist[:, -1]

        # Empty DataFrame for the result
        distances = pd.DataFrame(index=self.samples, columns=self.samples, dtype=float)
<<<<<<< HEAD
        d = self.adata.obsm[self.layer].shape[1]  # Dimensionality of the embedding (needed for KL)
=======
        d = data.shape[1]  # Dimensionality of the embedding (needed for KL)
>>>>>>> 5b5182fa

        # Iterate through all sample pairs (e.g., 'AB' -> 'AA', 'AB', 'BB')
        #   --> use combinations_with_replacement(), so only 'AB' and not 'AB', 'BA' is included
        for s_i, s_j in combinations_with_replacement(self.samples, r=2):
            # When s_i == s_j then the distance is zero (diagonal of matrix)
            if s_i == s_j:
                distances.loc[s_i, s_j] = 0
                continue

<<<<<<< HEAD
            data_i = embedding_dict[g_i]  # Get embedding for g_i
            data_j = embedding_dict[g_j]  # Get embedding for g_j
=======
            data_i = embedding_dict[s_i]  # Get embedding for s_i
            data_j = embedding_dict[s_j]  # Get embedding for s_j
>>>>>>> 5b5182fa

            # Get kNN distances of S_i in S_j (use precomputed index of s_j)
            _, dist_ij = index_dict[s_j].query(data_i, k=self.k)

            # Get kNN distances of S_j in S_i (use precomputed index of s_i)
            _, dist_ji = index_dict[s_i].query(data_j, k=self.k)

            # Get numbers of samples
            m_i = embedding_dict[s_i].shape[0]
            m_j = embedding_dict[s_j].shape[0]

            # Calculate Kullback-Leibler divergences
            kl_ij = GloScope_py.kl_divergence(knn_dict[s_i], dist_ij[:, -1], m_i, m_j, d)
            kl_ji = GloScope_py.kl_divergence(knn_dict[s_j], dist_ji[:, -1], m_j, m_i, d)

            # Sum up the two divergences to get a distance
            kl_sym = kl_ij + kl_ji

            # Save distance in matrix
            #   --> to [i,j] and [j,i] as the matrix is symmetric
            distances.loc[s_i, s_j] = kl_sym
            distances.loc[s_j, s_i] = kl_sym

        return distances

    def calculate_distance_matrix_cuml(self):
        """
        Calculates symmetric Kullback-Leibler divergence using RAPIDS cuML NearestNeighbors on GPU.

        Parameters
        ----------
        self.adata : AnnData
            The AnnData object stored in the class instance.
        self.sample_key : str
            Column in `.obs` containing sample (patient) IDs.
        self.k: int, default: 25
            Number of nearest neighbors for k-nearest neighbor calculation.
        self.layer : str, default: X_pca
            Key in `.obsm` for the embeddings.
        self.n_components : int, default: None
            Number of embedding components that should be kept.

        Returns
        -------
        pd.DataFrame
            The symmetric Kullback-Leibler distance matrix (samples x samples).
        """
        from itertools import combinations_with_replacement

        import cupy as cp
        from cuml.neighbors import NearestNeighbors

        data = self._get_data()

        # Subset the data if n_components is set
        if self.n_components is not None:
            data = data[:, : self.n_components]

        # Prepare the embedding (one embedding per sample)
        # --> convert into cupy arrays
        embedding_dict = {g: cp.asarray(data[self.adata.obs[self.sample_key] == g]) for g in self.samples}

        # Self kNN distances for each sample (r in KL)
        knn_self_dists = {}

<<<<<<< HEAD
        for g, X in embedding_dict.items():
=======
        for sample, X in embedding_dict.items():
>>>>>>> 5b5182fa
            nn = NearestNeighbors(n_neighbors=self.k, metric="euclidean")
            nn.fit(X)
            dists, _ = nn.kneighbors(X)
            knn_self_dists[sample] = cp.asnumpy(dists[:, -1])  # Convert back to numpy array

        # Empty DataFrame for the result
        distances = pd.DataFrame(index=self.samples, columns=self.samples, dtype=float)
<<<<<<< HEAD
        d = self.adata.obsm[self.layer].shape[1]  # Dimensionality of the embedding (needed for KL)
=======
        d = data.shape[1]  # Dimensionality of the embedding (needed for KL)
>>>>>>> 5b5182fa

        # Iterate through all sample pairs (e.g., 'AB' -> 'AA', 'AB', 'BB')
        #   --> use combinations_with_replacement(), so only 'AB' and not 'AB', 'BA' is included
        for s_i, s_j in combinations_with_replacement(self.samples, r=2):
            # When s_i == s_j then the distance is zero (diagonal of matrix)
            if s_i == s_j:
                distances.loc[s_i, s_j] = 0
                continue

<<<<<<< HEAD
            data_i = embedding_dict[g_i]  # Get embedding for g_i
            data_j = embedding_dict[g_j]  # Get embedding for g_i

            # Get kNN distances of G_i in G_j
=======
            data_i = embedding_dict[s_i]  # Get embedding for s_i
            data_j = embedding_dict[s_j]  # Get embedding for s_i

            # Get kNN distances of S_i in S_j
>>>>>>> 5b5182fa
            nn_j = NearestNeighbors(n_neighbors=self.k, metric="euclidean")
            nn_j.fit(data_j)
            dists_ij, _ = nn_j.kneighbors(data_i)
            dists_ij = cp.asnumpy(dists_ij[:, -1])

<<<<<<< HEAD
            # Get kNN distances of G_j in G_i
=======
            # Get kNN distances of S_j in S_i
>>>>>>> 5b5182fa
            nn_i = NearestNeighbors(n_neighbors=self.k, metric="euclidean")
            nn_i.fit(data_i)
            dists_ji, _ = nn_i.kneighbors(data_j)
            dists_ji = cp.asnumpy(dists_ji[:, -1])

            # Get numbers of samples
            m_i = data_i.shape[0]
            m_j = data_j.shape[0]

            # Calculate Kullback-Leibler divergences
            kl_ij = GloScope_py.kl_divergence(knn_self_dists[s_i], dists_ij, m_i, m_j, d)
            kl_ji = GloScope_py.kl_divergence(knn_self_dists[s_j], dists_ji, m_j, m_i, d)

            # Sum up the two divergences to get a distance
            kl_sym = kl_ij + kl_ji

            # Save distance in matrix
            #   --> to [i,j] and [j,i] as the matrix is symmetric
            distances.loc[s_i, s_j] = kl_sym
            distances.loc[s_j, s_i] = kl_sym

        return distances

    def calculate_distance_matrix(self, force: bool = False):
        """Calculate symmetric Kullback-Leibler divergence between samples using GloScope approach"""
        distances = super().calculate_distance_matrix(force=force)

        if distances is not None:
            return distances

        # If use_gpu=True use cuML (else PyNNDescent) for the matrix calculation
        if self.use_gpu:
            distances = self.calculate_distance_matrix_cuml()
        else:
            distances = self.calculate_distance_matrix_pynndescent()

        self.sample_representation = distances
        self.samples = list(self.sample_representation.index)

        # The calculation methods return a DataFrame
        # --> convert to a numpy array for saving/returning
        self.adata.uns[self.DISTANCES_UNS_KEY] = distances.to_numpy()

        return distances.to_numpy()<|MERGE_RESOLUTION|>--- conflicted
+++ resolved
@@ -1928,11 +1928,6 @@
 
         return distances.to_numpy()
 
-<<<<<<< HEAD
-
-class GloScope_py(SampleRepresentationMethod):
-    def __init__(self, sample_key, cell_group_key=None, layer="X_pca", seed=67, k=25, use_gpu=False):
-=======
 
 class GloScope_py(SampleRepresentationMethod):
     """GloScope implementation in Python for CPU and GPU
@@ -1941,7 +1936,6 @@
     """
 
     def __init__(self, sample_key, cell_group_key=None, layer="X_pca", seed=67, k=25, use_gpu=False, n_components=None):
->>>>>>> 5b5182fa
         super().__init__(sample_key=sample_key, cell_group_key=cell_group_key, layer=layer, seed=seed)
         self.k = k
         self.use_gpu = use_gpu
@@ -1951,15 +1945,6 @@
             self.DISTANCES_UNS_KEY = "X_gloscope_cuml_distances"
         else:
             self.DISTANCES_UNS_KEY = "X_gloscope_pynndescent_distances"
-<<<<<<< HEAD
-
-    def prepare_anndata(self, adata):
-        super().prepare_anndata(adata)
-
-        # Only keep the first 10 PCA components
-        adata.obsm[self.layer] = adata.obsm[self.layer][:, :10]
-=======
->>>>>>> 5b5182fa
 
     @staticmethod
     def kl_divergence(r_i, r_j, m_i, m_j, d) -> float:
@@ -2020,14 +2005,6 @@
         from itertools import combinations_with_replacement
 
         import pynndescent
-<<<<<<< HEAD
-
-        # Subset AnnData object (one subset per group)
-        embedding_dict = {
-            s: np.asarray(self.adata.obsm[self.layer][self.adata.obs[self.sample_key] == s]) for s in self.samples
-        }
-=======
->>>>>>> 5b5182fa
 
         data = self._get_data()
 
@@ -2052,11 +2029,7 @@
 
         # Empty DataFrame for the result
         distances = pd.DataFrame(index=self.samples, columns=self.samples, dtype=float)
-<<<<<<< HEAD
-        d = self.adata.obsm[self.layer].shape[1]  # Dimensionality of the embedding (needed for KL)
-=======
         d = data.shape[1]  # Dimensionality of the embedding (needed for KL)
->>>>>>> 5b5182fa
 
         # Iterate through all sample pairs (e.g., 'AB' -> 'AA', 'AB', 'BB')
         #   --> use combinations_with_replacement(), so only 'AB' and not 'AB', 'BA' is included
@@ -2066,13 +2039,8 @@
                 distances.loc[s_i, s_j] = 0
                 continue
 
-<<<<<<< HEAD
-            data_i = embedding_dict[g_i]  # Get embedding for g_i
-            data_j = embedding_dict[g_j]  # Get embedding for g_j
-=======
             data_i = embedding_dict[s_i]  # Get embedding for s_i
             data_j = embedding_dict[s_j]  # Get embedding for s_j
->>>>>>> 5b5182fa
 
             # Get kNN distances of S_i in S_j (use precomputed index of s_j)
             _, dist_ij = index_dict[s_j].query(data_i, k=self.k)
@@ -2138,11 +2106,7 @@
         # Self kNN distances for each sample (r in KL)
         knn_self_dists = {}
 
-<<<<<<< HEAD
-        for g, X in embedding_dict.items():
-=======
         for sample, X in embedding_dict.items():
->>>>>>> 5b5182fa
             nn = NearestNeighbors(n_neighbors=self.k, metric="euclidean")
             nn.fit(X)
             dists, _ = nn.kneighbors(X)
@@ -2150,11 +2114,7 @@
 
         # Empty DataFrame for the result
         distances = pd.DataFrame(index=self.samples, columns=self.samples, dtype=float)
-<<<<<<< HEAD
-        d = self.adata.obsm[self.layer].shape[1]  # Dimensionality of the embedding (needed for KL)
-=======
         d = data.shape[1]  # Dimensionality of the embedding (needed for KL)
->>>>>>> 5b5182fa
 
         # Iterate through all sample pairs (e.g., 'AB' -> 'AA', 'AB', 'BB')
         #   --> use combinations_with_replacement(), so only 'AB' and not 'AB', 'BA' is included
@@ -2164,27 +2124,16 @@
                 distances.loc[s_i, s_j] = 0
                 continue
 
-<<<<<<< HEAD
-            data_i = embedding_dict[g_i]  # Get embedding for g_i
-            data_j = embedding_dict[g_j]  # Get embedding for g_i
-
-            # Get kNN distances of G_i in G_j
-=======
             data_i = embedding_dict[s_i]  # Get embedding for s_i
             data_j = embedding_dict[s_j]  # Get embedding for s_i
 
             # Get kNN distances of S_i in S_j
->>>>>>> 5b5182fa
             nn_j = NearestNeighbors(n_neighbors=self.k, metric="euclidean")
             nn_j.fit(data_j)
             dists_ij, _ = nn_j.kneighbors(data_i)
             dists_ij = cp.asnumpy(dists_ij[:, -1])
 
-<<<<<<< HEAD
-            # Get kNN distances of G_j in G_i
-=======
             # Get kNN distances of S_j in S_i
->>>>>>> 5b5182fa
             nn_i = NearestNeighbors(n_neighbors=self.k, metric="euclidean")
             nn_i.fit(data_i)
             dists_ji, _ = nn_i.kneighbors(data_j)
