--- conflicted
+++ resolved
@@ -8,7 +8,6 @@
 [keep a changelog]: https://keepachangelog.com/en/1.0.0/
 [semantic versioning]: https://semver.org/spec/v2.0.0.html
 
-<<<<<<< HEAD
 ## 0.11.2
 
 ### Added
@@ -18,7 +17,7 @@
 ### Changed
 
 - Update the rpy2 interface for R implementation of GloScope
-=======
+
 ## 0.11.1
 
 ### Fixed
@@ -33,7 +32,6 @@
 - Function `tl/evaluation/replicate_robustness` to compute a corresponding SPARE metric
 - Utils function `tl/evaluation/_get_col_from_adata`
 - Utils funciton `tl/evaluation/_identity_up_to_suffix`
-
 
 ## 0.10.0
 
@@ -50,8 +48,6 @@
 ### Changed
 
 -   Update rpy2 conversion in `Gloscope.prepare_anndata()`
-
->>>>>>> 5b5182fa
 
 ## 0.9.2
 
