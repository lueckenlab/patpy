# Changelog

All notable changes to this project will be documented in this file.

The format is based on [Keep a Changelog][],
and this project adheres to [Semantic Versioning][].

[keep a changelog]: https://keepachangelog.com/en/1.0.0/
[semantic versioning]: https://semver.org/spec/v2.0.0.html

<<<<<<< HEAD
## 0.10.0

### Added

- `GloScope_py` sample representation method (reimplementation of the original GloScope in Python for CPU and GPU)

### Changed

- `GloScope.calculate_distance_matrix` now returns a NumPy array instead of a pandas DataFrame
=======
## 0.9.3

### Changed

-   Update rpy2 conversion in `Gloscope.prepare_anndata()`
>>>>>>> 2a7cb0b3

## 0.9.2

### Changed

-   Update readme with an overview and pypi link

## 0.9.1

### Changed

-   Install PILOT and DiffusionEMD from PyPI, not GitHub
-   Fix actions and update documentation

## 0.9.0

### Changed

-   GitHub actions files to match an updated scverse cookiecutter template
-   Breaking! Rename wherever possible: `patient_representation` -> `patpy`
-   Breaking! Rename `tl.basic.py` to `tl.sample_representation`

## 0.8.0

### Added

-   `persistence_evaluation` method in `patient_representation.tl.evaluation`
-   Persistent homology file `src/patient_representation/tl/persistence.py`

## 0.7.2

### Changed

-   Fix typo: `patient_representations` -> `sample_representation` in correlation functions

## 0.7.1

### Changed

-   Fixed typo in `GloScope` causing empty distance matrix

## 0.7.0

### Added

-   `GloScope` sample representation method (interface to R package via `rpy2`)
-   conda environment for `gloscope`

### Changed

-   `GloScope` R script now accepts `n_workers` argument

## 0.6.1

### Changed

-   Use `layers` instead of `obsm` to store layer data in `_move_layer_to_X` method

## 0.6.0

### Changed

-   Use `cell_group_key` instead of `cell_type_key` in `MOFA` and `_get_pseudobulk`
-   Use `sample_representation` instead of `patient_representation` in `MOFA`

## 0.5.0

### Deleted

-   Remove mandatory filtering of cell types in and small samples in `prepare_anndata` method of `SampleRepresentationMethod` descendants

### Changed

-   Rerun example notebook with updated API
-   Add minor comments to the example notebook

## 0.4.0 – Synthetic data generation

### Added

-   Functions to generate synthetic data simulating disease severity in `src/datasets/synthetic.py`
-   Synthetic data generation example notebook: `docs/notebooks/synthetic_data_generation.ipynb`
-   `plot_embedding` method for sample representations now accepts custom axes

## 0.3.0

### Sample representation refactoring:

-   "cell type" is renamed to "cell group" everywhere to be more general
-   Some representation methods are renamed accordingly:
-   -   `CellTypesComposition` -> `CellGroupComposition`
-   -   `CellTypePseudobulk` -> `GroupedPseudobulk`
-   -   `TotalPseudobulk` -> `Pseudobulk`
-   `patient_representation` argument is renamed to `sample_representation`
-   "Patient representation" is now renamed to "Sample representation" eveywhere
-   The base class is now called `SampleRepresentationMethod` instead of `PatientRepresentationMethod`. This is important only for developers, users shouldn't use it anyway

### Deleted

-   Not used `SCellBow` class
-   Example notebook in the documentation

## 0.2.0

### Added

-   Warning about ongoing development in README
-   Function `correlate_composition` to the tools
-   Function `correlate_cell_type_expression` to the tools
-   Function `correlation_volcano` to the plotting
-   Patients trajectory example notebook

### Changed

-   Rename `patient_representation` to `patpy`<|MERGE_RESOLUTION|>--- conflicted
+++ resolved
@@ -8,7 +8,6 @@
 [keep a changelog]: https://keepachangelog.com/en/1.0.0/
 [semantic versioning]: https://semver.org/spec/v2.0.0.html
 
-<<<<<<< HEAD
 ## 0.10.0
 
 ### Added
@@ -18,13 +17,13 @@
 ### Changed
 
 - `GloScope.calculate_distance_matrix` now returns a NumPy array instead of a pandas DataFrame
-=======
+
 ## 0.9.3
 
 ### Changed
 
 -   Update rpy2 conversion in `Gloscope.prepare_anndata()`
->>>>>>> 2a7cb0b3
+
 
 ## 0.9.2
 
