--- conflicted
+++ resolved
@@ -4,11 +4,7 @@
 
 [project]
 name = "patpy"
-<<<<<<< HEAD
 version = "0.11.2"
-=======
-version = "0.11.1"
->>>>>>> 5b5182fa
 description = "A toolbox for patient or sample representation from single-cell data"
 readme = "README.md"
 license = { file = "LICENSE" }
